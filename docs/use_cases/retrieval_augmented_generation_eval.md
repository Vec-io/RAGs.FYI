--- conflicted
+++ resolved
@@ -9,12 +9,8 @@
 
 But to see what is and isn't working in your RAG system, to refine and optimize, you have to **evaluate** it. Evaluation is, therefore, essential to validate and make sure your application does what users expect it to. In this article, we go over the broad strokes of our proposed evaluation approach / framework, which includes separate assessments of the model itself, data ingestion, semantic retrieval, and, finally the RAG application end-to-end, providing a high level discussion of what's involved in each.
 
-<<<<<<< HEAD
 In article 2, we will look at RAGAS (RAG Assessment)(https://github.com/explodinggradients/ragas), learn how to set it up with an example, calculate some of the supported metrics, and compare that with our proposed framework. We will also look at some examples of our proposed framework.
 In article 3, we will look at Arize AI (https://arize.com/) way of evaluating RAG applications using Phoenix Evals focussed on Retrieval evaluation and Response evaluation.
-=======
-In the next article, we will look at an existing evaluation framework, learn how to set it up with an example, calculate some of the supported metrics, and compare that with our proposed framework. We will also look at some examples of our proposed framework.
->>>>>>> 25d862d7
 
 <img src=/assets/use_cases/retrieval_augmented_generation_eval/rag_qdrant.jpg alt="Implementation of RAG using Qdrant as a vector database" data-size="100" />
 
@@ -64,11 +60,7 @@
 
 We want to ensure that the model can understand the data that we encode. The [Massive Text Embedding Benchmark (MTEB)](https://huggingface.co/spaces/mteb/leaderboard) leverages different public/private datasets to evaluate and report on the different capabilities of individual models. We can use the MTEB to evaluate any model in its list. If, on the other hand, you're working with specialized domains, you may want to put together a specialized dataset to train the model. Another option is to run relevant 'tasks' for your custom model, using instructions available [here](https://github.com/embeddings-benchmark/mteb#leaderboard). 
 
-<<<<<<< HEAD
 For a custom SentenceTransformer based model we can set up evaluation tasks as below -  import, configure, initialize, and then evaluate our model:
-=======
-Our pretrained model (average_word_embeddings_komninos) is in the MTEB, so let's import, configure, initialize, and then evaluate our model:
->>>>>>> 25d862d7
 
 ```python
 import logging
@@ -123,7 +115,7 @@
 
 ## What's next
 
-We've laid a general foundation for discussing RAG evaluation. In the next article, we'll demystify some existing evaluation frameworks, including...(Trulens, Arize, maybe Quotient AI MVP), and see how well they do at covering all the layers of evaluation we've discussed. Looking forward to seeing you in the next part!
+We've laid a general foundation for discussing RAG evaluation. In the next article, we'll demystify some existing evaluation frameworks, including...(Trulens, Arize, maybe Quotient AI MVP), and see how well they do at covering all the layers of evaluation we've discused. Looking forward to seeing you in the next part!
 
 ## Contributors
 
